--- conflicted
+++ resolved
@@ -80,14 +80,9 @@
 # -------------------------- SETTINGS --------------------------------- #
 
 NUM_ADAPTATION = int(1e6)
-<<<<<<< HEAD
-MAX_SAMPLES = int(1e5)
-NUM_SAMPLES = int(1e7)
-=======
 MAX_STEPS = int(1e6)
 STEP_INTERVAL = int(1e3)
 AUTOCORR_TOL = 50.0
->>>>>>> a83ff284
 THINNING = int(1e3)
 N_PLOT_SAMPLES = int(1e4)
 TARGET_VARE = 5e-4  # 5e-4
