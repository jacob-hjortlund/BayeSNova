import os
import yaml
import shutil
import corner
import numpy as np
import pandas as pd
import autofit as af
import bayesnova.preprocessing as prep

from pyprojroot import here
from src.analysis import Analysis
from base import UnivariateGaussian
from cosmo import FlatLambdaCDM
from calibration import Tripp, TrippDust, OldTripp
from mixture import ConstantWeighting, LogisticLinearWeighting, TwoPopulationMixture

os.environ["OMP_NUM_THREADS"] = "1"
os.environ["MKL_NUM_THREADS"] = "1"
os.environ["NUMEXPR_NUM_THREADS"] = "1"
os.environ["OPENBLAS_NUM_THREADS"] = "1"
os.environ["VECLIB_MAXIMUM_THREADS"] = "1"

workspace_path = str(here())
os.chdir(workspace_path)

def main():

    name = "test_rwalk_50_run_1_uniform"
    try:
<<<<<<< HEAD
        shutil.rmtree("/groups/dark/osman/BayeSNova/output/" + name)
=======
        shutil.rmtree("/home/jacob/Uni/Msc/Thesis/BayeSNova/output")
>>>>>>> 5238afe2
    except:
        pass

    with open("/groups/dark/osman/BayeSNova/examples/configs/config.yaml") as f:
        old_config = yaml.safe_load(f)

    # Load data
    data_path = "/groups/dark/osman/Thesis_old/data/processed_data/supercal"
    # data_path = "/groups/dark/osman/Msc_Thesis/src/data/supercal_hubble_flow/supercal_hubble_flow.dat"
    data = pd.read_csv(data_path, sep=" ")

    old_config['model_cfg']['host_galaxy_cfg']['use_properties'] = True
    old_config['model_cfg']['host_galaxy_cfg']['independent_property_names'] = ['global_mass']

    prep.init_global_data(data, None, old_config['model_cfg'])
    
    print(f"N SNe: {len(prep.sn_observables)}")
    not_calibrator_indeces = ~prep.idx_calibrator_sn
    print(f"N Calibrators: {np.sum(~not_calibrator_indeces)}")
    sn_observables = prep.sn_observables[not_calibrator_indeces]
    sn_redshifts = prep.sn_redshifts[not_calibrator_indeces]
    sn_covariances = prep.sn_covariances[not_calibrator_indeces]
    print(f"N SNe after removing calibrators: {len(sn_observables)}")

    apparent_B_mag = sn_observables[:,0]
    stretch = sn_observables[:,1]
    color = sn_observables[:,2]
    redshift = sn_redshifts
    observed_covariance = sn_covariances
    host_properties = prep.host_galaxy_observables[not_calibrator_indeces]
    host_covariances = prep.host_galaxy_covariances[not_calibrator_indeces]
    
    # SNe Ia model

    cosmology = af.Model(
        FlatLambdaCDM,
        H0=73.0,
        Om0=0.3
    )

    sn_pop_1 = af.Model(
        TrippDust,
        cosmology=cosmology,
        peculiar_velocity_dispersion=200.0,
        sigma_M_int=0.,
        # alpha=-0.206,
        # beta=2.936,
        # R_B=3.661,
        # sigma_R_B=0.685,
        # gamma_E_BV=4.385,
        # M_int=-19.462,
        # color_int=-0.064,
        # sigma_color_int=0.086,
        # stretch_int=-1.491,
        # sigma_stretch_int=0.646,
        # tau_E_BV=0.022,
    )

    sn_pop_2 = af.Model(
        TrippDust,
        cosmology=cosmology,
        peculiar_velocity_dispersion=200.0,
        sigma_M_int=0.,
        # alpha=-0.206,
        # beta=2.936,
        # R_B=3.661,
        # sigma_R_B=0.685,
        # gamma_E_BV=4.385,
        # M_int=-19.317,
        # color_int=-0.151,
        # sigma_color_int=0.031,
        # stretch_int=0.326,
        # sigma_stretch_int=0.647,
        # tau_E_BV=0.033,
    )

<<<<<<< HEAD
    weighting_model = af.Model(
        ConstantWeighting,
        #weight=0.3178
=======
    sn_weighting_model = af.Model(
        ConstantWeighting
>>>>>>> 5238afe2
    )

    sn_model = af.Model(
        TwoPopulationMixture,
        population_models=[sn_pop_1, sn_pop_2],
        weighting_model=sn_weighting_model
    )

    population_models = sn_model.population_models
    n_populations = len(population_models)
    reference_population_attributes = vars(population_models[0])
    shared_parameter_names = [
        "sigma_M_int",
        "alpha",
        "beta",
        "R_B",
        "sigma_R_B",
        "gamma_E_BV"
    ]
    
    for i in range(1,n_populations):
        population = population_models[i]
        population_attributes = vars(population)
        population_attributes['cosmology'] = reference_population_attributes['cosmology']
        
        for param in shared_parameter_names:
            population_attributes[param] = reference_population_attributes[param]

        population.__dict__.update(population_attributes)   

    sn_model.add_assertion(
        population_models[-1].stretch_int > population_models[0].stretch_int
    )

    # Host mass model

    # host_mass_pop_1 = af.Model(
    #     UnivariateGaussian,
    # )

    # host_mass_pop_2 = af.Model(
    #     UnivariateGaussian,
    # )

    # host_mass_weighting_model = af.Model(
    #     LogisticLinearWeighting,
    # )

    # host_mass_model = af.Model(
    #     TwoPopulationMixture,
    #     population_models=[host_mass_pop_1, host_mass_pop_2],
    #     weighting_model=host_mass_weighting_model
    # )

    # host_mass_model.population_models[0].mu = af.UniformPrior(lower_limit=6.0, upper_limit=16.0)
    # host_mass_model.population_models[1].mu = af.UniformPrior(lower_limit=6.0, upper_limit=16.0)

    # host_mass_model.add_assertion(
    #     host_mass_model.population_models[0].mu > host_mass_model.population_models[1].mu
    # )

    # sn_and_host_model = af.Collection(
    #     sn=sn_model,
    #     host_models=[host_mass_model]
    # )

    model = sn_model

    # instance = sn_model.instance_from_unit_vector([])
    instance_created = False
    while not instance_created:
        try:
            instance = model.random_instance_from_priors_within_limits()
            instance_created = True
        except:
            pass

    print("\nModel Info:")
    print(model.info)
    print("\n")

    analysis = Analysis(
        apparent_B_mag=apparent_B_mag,
        stretch=stretch,
        color=color,
        redshift=redshift,
        observed_covariance=observed_covariance,
        host_properties=host_properties,
        host_covariances=host_covariances,
    )
        
    print(analysis.log_likelihood_function(instance=instance))

    # search = af.Emcee(
    #     name=name,
    #     nwalkers=256,
    #     nsteps=100000,
    #     initializer=af.InitializerBall(lower_limit=0.4995, upper_limit=0.5005),
    #     number_of_cores=257,
    #     iterations_per_update=int(1e100),
    # )

    search = af.DynestyStatic(
<<<<<<< HEAD
        name=name,
        nlive=1000,
        sample='rwalk',
        number_of_cores=257,
        iterations_per_update=int(1e100),
        walks=50,
        slices=50
        #dlogz=500.
    )

    result = search.fit(model=sn_model, analysis=analysis)

    # print("\nSN model:")
    # print(sn_model.info)
    # print("\n")
=======
        name="tripp_calibration",
        sample='rwalk',
        nlive=500,
        number_of_cores=4,
        iterations_per_update=int(1e6),
        #walks=50,
    )

    result = search.fit(model=model, analysis=analysis)
>>>>>>> 5238afe2

    print("\nResult:")
    print(result.info)

    # import time
    # from dynesty import plotting as dyplot

    # samples = result.samples

    # fig, _ = dyplot.cornerplot(
    #     results=samples.results_internal,
    #     labels=sn_model.parameter_names
    # )
    # fig.savefig("corner.png")

    # N = 1000
    # instances = [
    #     samples.from_sample_index(sample_index=i) for i in range(len(samples))[:N]
    # ]
    # t0 = time.time()
    # for i in range(len(instances)):
    #     analysis.log_likelihood_function(instance=instances[i])
    # t1 = time.time()
    # print(f"Time per likelihood evaluation: {(t1-t0)/N}")
    
if __name__ == "__main__":
    main()<|MERGE_RESOLUTION|>--- conflicted
+++ resolved
@@ -27,11 +27,7 @@
 
     name = "test_rwalk_50_run_1_uniform"
     try:
-<<<<<<< HEAD
         shutil.rmtree("/groups/dark/osman/BayeSNova/output/" + name)
-=======
-        shutil.rmtree("/home/jacob/Uni/Msc/Thesis/BayeSNova/output")
->>>>>>> 5238afe2
     except:
         pass
 
@@ -108,14 +104,8 @@
         # tau_E_BV=0.033,
     )
 
-<<<<<<< HEAD
-    weighting_model = af.Model(
-        ConstantWeighting,
-        #weight=0.3178
-=======
     sn_weighting_model = af.Model(
         ConstantWeighting
->>>>>>> 5238afe2
     )
 
     sn_model = af.Model(
@@ -184,7 +174,6 @@
 
     model = sn_model
 
-    # instance = sn_model.instance_from_unit_vector([])
     instance_created = False
     while not instance_created:
         try:
@@ -206,6 +195,30 @@
         host_properties=host_properties,
         host_covariances=host_covariances,
     )
+
+    # instance = sn_model.instance_from_unit_vector([])
+    instance_created = False
+    while not instance_created:
+        try:
+            instance = sn_model.random_instance_from_priors_within_limits()
+            instance_created = True
+        except:
+            pass
+
+    print("\nInstance:")
+    param_names = sn_model.parameter_names
+    
+    for param in param_names:
+        for i, model in enumerate(instance.population_models):
+            model_vars = vars(model)
+            model_name = f"Pop {i+1}"
+            if param in model_vars.keys():
+                print(f"{model_name}: {param} = {model_vars[param]}")
+        print("\n")
+
+        weight_model_vars = vars(instance.weighting_model)
+        if param in weight_model_vars.keys():
+            print(f"Weighting: {param} = {weight_model_vars[param]}")
         
     print(analysis.log_likelihood_function(instance=instance))
 
@@ -219,7 +232,6 @@
     # )
 
     search = af.DynestyStatic(
-<<<<<<< HEAD
         name=name,
         nlive=1000,
         sample='rwalk',
@@ -235,17 +247,6 @@
     # print("\nSN model:")
     # print(sn_model.info)
     # print("\n")
-=======
-        name="tripp_calibration",
-        sample='rwalk',
-        nlive=500,
-        number_of_cores=4,
-        iterations_per_update=int(1e6),
-        #walks=50,
-    )
-
-    result = search.fit(model=model, analysis=analysis)
->>>>>>> 5238afe2
 
     print("\nResult:")
     print(result.info)
